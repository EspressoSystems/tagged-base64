// Copyright © 2022 Translucence Research, Inc. All rights reserved.

//! User-oriented format for binary data. Tagged Base64 is intended to
//! be used in user interfaces including URLs and text to be copied
//! and pasted without the need for additional encoding, such as
//! quoting or escape sequences. A checksum is included so that common
//! problems such as inadvertent deletions or typos can be caught
//! without knowing the structure of the binary data.
//!
//! To further reduce confusion, the values are prefixed with a tag
//! intended to disambiguate usage. Although not necessary for
//! correctness, developers and users may find it convenient to have a
//! usage hint enabling them to see at a glance whether something is a
//! transaction id or a ledger address, etc.
//!
//! For example,
//! ```text
//!    KEY~cHVibGljIGtleSBiaXRzBQ
//!    TX~dHJhbnNhY3Rpb24gaWRlbnRpZmllciBnb2VzIGhlcmUC
//!    Zg~Zgg
//!    mytag~bXl0YWd7
//! ```
//!
//! Like the base64 value, the tag is also restricted to the URL-safe
//! base64 character set.
//!
//! Note: It is allowed for the tag to be the empty string. The base64
//! portion cannot be empty; at a minimum, it will encode a single
//! byte checksum.
//!
//! The tag and delimiter help to avoid problems with binary values
//! that happen to parse as numbers. Large binary values don't fit
//! nicely into JavaScript numbers due to range and
//! representation. JavaScript numbers are represented as 64-bit
//! floating point numbers. This means that the largest unsigned
//! integer that can be represented is 2^53 - 1. Moreover, it is very
//! easy to accidentally coerce a string that looks like a number into
//! a JavaScript number, thus running the risk of loss of precision,
//! which is corruption.  Therefore, values are encoded in base64 to
//! allow safe transit to- and from JavaScript, including in URLs, as
//! well as display and input in a user interface.

#![no_std]
#![allow(clippy::unused_unit)]
#[cfg(feature = "ark-serialize")]
use ark_serialize::*;
use core::fmt;
#[cfg(all(target_arch = "wasm32", feature = "wasm-bindgen"))]
use core::fmt::Display;
use core::str::FromStr;
use crc_any::CRC;
#[cfg(feature = "serde")]
use serde::{
    de::{Deserialize, Deserializer, Error as DeError},
    ser::{Error as SerError, Serialize, Serializer},
};
use snafu::Snafu;

<<<<<<< HEAD
#[cfg(all(target_arch = "wasm32", feature = "wasm-bindgen"))]
=======
use ark_std::{
    format,
    string::{String, ToString},
    vec::Vec,
};

#[cfg(target_arch = "wasm32")]
>>>>>>> 19bb2ba9
use wasm_bindgen::prelude::*;

pub use tagged_base64_macros::tagged;

/// Separator that does not appear in URL-safe base64 encoding and can
/// appear in URLs without percent-encoding.
pub const TB64_DELIM: char = '~';

/// Uses '-' and '_' as the 63rd and 64th characters. Does not use padding.
pub const TB64_CONFIG: base64::Config = base64::URL_SAFE_NO_PAD;

/// A structure holding a string tag, vector of bytes, and a checksum
/// covering the tag and the bytes.
#[cfg_attr(all(target_arch = "wasm32", feature = "wasm-bindgen"), wasm_bindgen)]
#[derive(Clone, Debug, Eq, PartialEq)]
#[cfg_attr(
    feature = "ark-serialize",
    derive(CanonicalSerialize, CanonicalDeserialize)
)]
pub struct TaggedBase64 {
    tag: String,
    value: Vec<u8>,
    checksum: u8,
}

#[cfg(feature = "serde")]
impl Serialize for TaggedBase64 {
    fn serialize<S>(&self, serializer: S) -> Result<S::Ok, S::Error>
    where
        S: Serializer,
    {
        if serializer.is_human_readable() {
            // If we are serializing to a human-readable format, be nice and just display the
            // tagged base 64 as a string.
            Serialize::serialize(&self.to_string(), serializer)
        } else {
            // For binary formats, convert to bytes (using CanonicalSerialize) and write the bytes.
            let mut bytes = Vec::new();
            CanonicalSerialize::serialize_compressed(self, &mut bytes).map_err(S::Error::custom)?;
            Serialize::serialize(&bytes, serializer)
        }
    }
}

#[cfg(feature = "serde")]
impl<'a> Deserialize<'a> for TaggedBase64 {
    fn deserialize<D>(deserializer: D) -> Result<Self, D::Error>
    where
        D: Deserializer<'a>,
    {
        if deserializer.is_human_readable() {
            // If we are deserializing a human-readable format, the serializer would have written
            // the tagged base 64 as a string, so deserialize a string and then parse it.
            Self::from_str(Deserialize::deserialize(deserializer)?).map_err(D::Error::custom)
        } else {
            // Otherwise, this is a binary format; deserialize bytes and then convert the bytes to
            // TaggedBase64 using CanonicalDeserialize.
            let bytes = <Vec<u8> as Deserialize>::deserialize(deserializer)?;
            CanonicalDeserialize::deserialize_compressed_unchecked(bytes.as_slice())
                .map_err(D::Error::custom)
        }
    }
}

/// JavaScript-compatible wrapper for TaggedBase64
///
/// The primary difference is that JsTaggedBase64 returns errors
/// of type JsValue.
#[cfg_attr(all(target_arch = "wasm32", feature = "wasm-bindgen"), wasm_bindgen)]
#[derive(Clone, Debug, Eq, PartialEq)]
pub struct JsTaggedBase64 {
    tb64: TaggedBase64,
}

#[derive(Debug, Snafu)]
pub enum Tb64Error {
    /// An invalid character was found in the tag.
    InvalidTag,
    /// Missing delimiter.
    MissingDelimiter,
    /// Missing checksum in value.
    MissingChecksum,
    /// An invalid byte was found while decoding the base64-encoded value.
    /// The offset and offending byte are provided.
    #[snafu(display(
        "An invalid byte ({:#x}) was found at offset {} while decoding the base64-encoded value.",
        byte,
        offset
    ))]
    InvalidByte { offset: usize, byte: u8 },
    /// The last non-padding input symbol's encoded 6 bits have
    /// nonzero bits that will be discarded. This is indicative of
    /// corrupted or truncated Base64. Unlike InvalidByte, which
    /// reports symbols that aren't in the alphabet, this error is for
    /// symbols that are in the alphabet but represent nonsensical
    /// encodings.
    InvalidLastSymbol { offset: usize, byte: u8 },
    /// The length of the base64-encoded value is invalid.
    InvalidLength,
    /// The checksum was truncated or did not match.
    InvalidChecksum,
    /// The data did not encode the expected type.
    InvalidData,
}

/// Converts a TaggedBase64 value to a String.
#[cfg_attr(all(target_arch = "wasm32", feature = "wasm-bindgen"), wasm_bindgen)]
pub fn to_string(tb64: &TaggedBase64) -> String {
    let value = &mut tb64.value.clone();
    value.push(tb64.checksum);
    format!(
        "{}{}{}",
        tb64.tag,
        TB64_DELIM,
        TaggedBase64::encode_raw(value)
    )
}

impl From<&TaggedBase64> for String {
    fn from(tb64: &TaggedBase64) -> Self {
        to_string(tb64)
    }
}

/// Produces the string of a TaggedBase64 value by concatenating the
/// tag, a delimeter, and the base64 encoding of the value and
/// checksum.
impl fmt::Display for TaggedBase64 {
    fn fmt(&self, f: &mut fmt::Formatter) -> fmt::Result {
        write!(f, "{}", to_string(self))
    }
}

impl FromStr for TaggedBase64 {
    type Err = Tb64Error;

    fn from_str(s: &str) -> Result<Self, Self::Err> {
        Self::parse(s)
    }
}

/// Produces the string of a TaggedBase64 value by concatenating the
/// tag, a delimeter, and the base64 encoding of the value and
/// checksum.
impl fmt::Display for JsTaggedBase64 {
    fn fmt(&self, f: &mut fmt::Formatter) -> fmt::Result {
        write!(f, "{}", self.tb64)
    }
}

impl PartialEq<TaggedBase64> for JsTaggedBase64 {
    fn eq(&self, other: &TaggedBase64) -> bool {
        self.tb64 == *other
    }
}

impl TaggedBase64 {
    /// Constructs a TaggedBase64 from a tag and array of bytes. The tag
    /// must be URL-safe (alphanumeric with hyphen and underscore). The
    /// byte values are unconstrained.
    ///    ```ignored
    ///    use TaggedBase64;
    ///    let tb64 = TaggedBase64::new("TAG-YOURE-IT", b"datadatadata");
    ///    ```
    pub fn new(tag: &str, value: &[u8]) -> Result<TaggedBase64, Tb64Error> {
        if TaggedBase64::is_safe_base64_tag(tag) {
            let cs = TaggedBase64::calc_checksum(tag, value);
            Ok(TaggedBase64 {
                tag: tag.to_string(),
                value: value.to_vec(),
                checksum: cs,
            })
        } else {
            Err(Tb64Error::InvalidTag)
        }
    }

    /// Parses a string of the form tag~value into a TaggedBase64 value.
    ///
    /// The tag is restricted to URL-safe base64 ASCII characters. The tag
    /// may be empty. The delimiter is required.
    ///
    /// The value is a base64-encoded string, using the URL-safe character
    /// set, and no padding is used.
    pub fn parse(tb64: &str) -> Result<TaggedBase64, Tb64Error> {
        // Would be convenient to use split_first() here. Alas, not stable yet.
        let delim_pos = tb64.find(TB64_DELIM).ok_or(Tb64Error::MissingDelimiter)?;
        let (tag, delim_b64) = tb64.split_at(delim_pos);

        if !TaggedBase64::is_safe_base64_tag(tag) {
            return Err(Tb64Error::InvalidTag);
        }

        // Remove the delimiter.
        let mut iter = delim_b64.chars();
        iter.next();
        let value = iter.as_str();
        if value.is_empty() {
            return Err(Tb64Error::MissingChecksum);
        }

        // Note: 'printf' debugging is possible like this:
        //    use web_sys;
        //    web_sys::console::log_1(&format!("+ {}", &tb64).into());

        // Base64 decode the value.
        let bytes = TaggedBase64::decode_raw(value)?;
        let penultimate = bytes.len() - 1;
        let cs = bytes[penultimate];
        if cs == TaggedBase64::calc_checksum(tag, &bytes[..penultimate]) {
            Ok(TaggedBase64 {
                tag: tag.to_string(),
                value: bytes[..penultimate].to_vec(),
                checksum: cs,
            })
        } else {
            Err(Tb64Error::InvalidChecksum)
        }
    }

    fn calc_checksum(tag: &str, value: &[u8]) -> u8 {
        let mut crc8 = CRC::crc8();
        crc8.digest(&tag);
        crc8.digest(&value);
        (crc8.get_crc() as u8) ^ (value.len() as u8)
    }

    /// Returns true for characters permitted in URL-safe base64 encoding,
    /// and false otherwise.
    pub fn is_safe_base64_ascii(c: char) -> bool {
        c.is_ascii_alphanumeric() || (c == '-') || (c == '_')
    }

    /// Checks that an ASCII byte is safe for use in the tag of a
    /// TaggedBase64. Because the tags are merely intended to be mnemonic,
    /// there's no need to support a large and visually ambiguous
    /// character set.
    pub fn is_safe_base64_tag(tag: &str) -> bool {
        tag.chars().all(TaggedBase64::is_safe_base64_ascii)
    }

    /// Gets the tag of a TaggedBase64 instance.
    pub fn tag(&self) -> String {
        self.tag.clone()
    }

    /// Sets the tag of a TaggedBase64 instance.
    pub fn set_tag(&mut self, tag: &str) {
        assert!(TaggedBase64::is_safe_base64_tag(tag));
        self.tag = tag.to_string();
        self.checksum = TaggedBase64::calc_checksum(&self.tag, &self.value);
    }

    /// Gets the value of a TaggedBase64 instance.
    pub fn value(&self) -> Vec<u8> {
        self.value.clone()
    }

    /// Sets the value of a TaggedBase64 instance.
    pub fn set_value(&mut self, value: &[u8]) {
        self.value = value.to_vec();
        self.checksum = TaggedBase64::calc_checksum(&self.tag, &self.value);
    }

    /// Wraps the underlying base64 encoder.
    // WASM doesn't support the most general type.
    //
    // pub fn encode_raw<T: ?Sized + AsRef<[u8]>>(input: &T) -> String {
    //     base64::encode_config(input, TB64_CONFIG)
    // }
    pub fn encode_raw(input: &[u8]) -> String {
        base64::encode_config(input, TB64_CONFIG)
    }
    /// Wraps the underlying base64 decoder.
    pub fn decode_raw(value: &str) -> Result<Vec<u8>, Tb64Error> {
        base64::decode_config(value, TB64_CONFIG).map_err(|err| match err {
            base64::DecodeError::InvalidByte(offset, byte) => {
                Tb64Error::InvalidByte { offset, byte }
            }
            base64::DecodeError::InvalidLength => Tb64Error::InvalidLength,
            base64::DecodeError::InvalidLastSymbol(offset, byte) => {
                Tb64Error::InvalidLastSymbol { offset, byte }
            }
        })
    }
}

impl AsRef<[u8]> for TaggedBase64 {
    fn as_ref(&self) -> &[u8] {
        &self.value
    }
}

/// Converts any object that supports the Display trait to a JsValue for
/// passing to Javascript.
///
/// Note: Type parameters aren't supported by `wasm-pack` yet so this
/// can't be included in the TaggedBase64 type implementation.
#[cfg(all(target_arch = "wasm32", feature = "wasm-bindgen"))]
pub fn to_jsvalue<D: Display>(d: D) -> JsValue {
    JsValue::from_str(&format!("{}", d))
}

#[cfg(all(target_arch = "wasm32", feature = "wasm-bindgen"))]
impl From<Tb64Error> for JsValue {
    fn from(error: Tb64Error) -> JsValue {
        to_jsvalue(format!("{}", error))
    }
}

#[cfg(all(target_arch = "wasm32", feature = "wasm-bindgen"))]
#[wasm_bindgen]
impl JsTaggedBase64 {
    #[wasm_bindgen(constructor)]
    pub fn new(tag: &str, value: &[u8]) -> Result<JsTaggedBase64, JsValue> {
        let result = TaggedBase64::new(tag, value);
        match result {
            Ok(tb) => Ok(JsTaggedBase64 { tb64: tb }),
            Err(err) => Err(to_jsvalue(err)),
        }
    }

    /// Parses a string of the form tag~value into a TaggedBase64 value.
    ///
    /// The tag is restricted to URL-safe base64 ASCII characters. The tag
    /// may be empty. The delimiter is required.
    ///
    /// The value is a base64-encoded string, using the URL-safe character
    /// set, and no padding is used.
    pub fn parse(tb64: &str) -> Result<TaggedBase64, JsValue> {
        let result = TaggedBase64::parse(tb64)?;
        Ok(result)
    }

    /// Gets the tag of a TaggedBase64 instance.
    pub fn tag(&self) -> String {
        TaggedBase64::tag(&self.tb64)
    }

    /// Gets the value of a TaggedBase64 instance.
    pub fn value(&self) -> Vec<u8> {
        TaggedBase64::value(&self.tb64)
    }

    /// Sets the tag of a JsTaggedBase64 instance.
    pub fn set_tag(&mut self, tag: &str) {
        self.tb64.set_tag(tag);
    }

    /// Sets the value of a JsTaggedBase64 instance.
    pub fn set_value(&mut self, value: &[u8]) {
        self.tb64.set_value(value);
    }

    /// Formats the JsTaggedBase64 instance as a URL-safe string.
    //
    // Note: this method is included for WASM bindings, since the trait methods from Display don't
    // get compiled to WASM.
    #[allow(clippy::inherent_to_string_shadow_display)]
    pub fn to_string(&self) -> String {
        self.tb64.to_string()
    }
}

/// Trait for types whose serialization is not human-readable.
///
/// Such types have a human-readable tag which is used to identify tagged base
/// 64 blobs representing a serialization of that type.
///
/// Rather than implement this trait manually, it is recommended to use the
/// [macro@tagged] macro to specify a tag for your type. That macro also
/// derives appropriate serde implementations for serializing as an opaque blob.
pub trait Tagged {
    fn tag() -> String;
}<|MERGE_RESOLUTION|>--- conflicted
+++ resolved
@@ -56,17 +56,13 @@
 };
 use snafu::Snafu;
 
-<<<<<<< HEAD
-#[cfg(all(target_arch = "wasm32", feature = "wasm-bindgen"))]
-=======
 use ark_std::{
     format,
     string::{String, ToString},
     vec::Vec,
 };
 
-#[cfg(target_arch = "wasm32")]
->>>>>>> 19bb2ba9
+#[cfg(all(target_arch = "wasm32", feature = "wasm-bindgen"))]
 use wasm_bindgen::prelude::*;
 
 pub use tagged_base64_macros::tagged;
